use super::change_key::AuditLogChangeKey;
use crate::{
    channel::{
        message::sticker::StickerFormatType, permission_overwrite::PermissionOverwrite,
        stage_instance::PrivacyLevel, thread::AutoArchiveDuration,
    },
    guild::{
        DefaultMessageNotificationLevel, ExplicitContentFilter, MfaLevel, NSFWLevel, Permissions,
        VerificationLevel,
    },
    id::{
        marker::{
            ApplicationMarker, ChannelMarker, GenericMarker, GuildMarker, RoleMarker, UserMarker,
        },
        Id,
    },
};
use serde::{Deserialize, Serialize};

/// Minimal amount of information about an affected [role].
///
/// The following [`AuditLogChange`]s include this information:
///
/// - [`AuditLogChange::RoleAdded`]
/// - [`AuditLogChange::RoleRemoved`]
///
/// [role]: super::super::Role
#[derive(Clone, Debug, Deserialize, Eq, Hash, PartialEq, Serialize)]
pub struct AffectedRole {
    /// ID of the role.
    pub id: Id<RoleMarker>,
    /// Name of the role.
    pub name: String,
}

/// Individual change within an [`AuditLogEntry`].
///
/// [`AuditLogEntry`]: super::AuditLogEntry
#[derive(Clone, Debug, Deserialize, Eq, Hash, PartialEq, Serialize)]
#[non_exhaustive]
#[serde(rename_all = "snake_case", tag = "key")]
pub enum AuditLogChange {
    /// AFK channel ID was changed.
    AfkChannelId {
        /// New ID of the AFK channel.
        #[serde(rename = "new_value", skip_serializing_if = "Option::is_none")]
        new: Option<Id<ChannelMarker>>,
        /// Old ID of the AFK channel.
        #[serde(rename = "old_value", skip_serializing_if = "Option::is_none")]
        old: Option<Id<ChannelMarker>>,
    },
    /// Timeout to cause a user to be moved to an AFK voice channel.
    AfkTimeout {
        /// New timeout, in seconds.
        #[serde(rename = "new_value")]
        new: u64,
        /// Old timeout, in seconds.
        #[serde(rename = "old_value")]
        old: u64,
    },
    /// Allowed permissions of a permission overwrite target.
    Allow {
        /// New allowed permissions value.
        #[serde(rename = "new_value", skip_serializing_if = "Option::is_none")]
        new: Option<Permissions>,
        /// Old allowed permissions value.
        #[serde(rename = "old_value", skip_serializing_if = "Option::is_none")]
        old: Option<Permissions>,
    },
    /// ID of an application.
    ApplicationId {
        /// Application's ID.
<<<<<<< HEAD
        #[serde(rename = "new_value")]
        new: Id<ApplicationMarker>,
=======
        #[serde(rename = "new_value", skip_serializing_if = "Option::is_none")]
        new: Option<ApplicationId>,
        #[serde(rename = "old_value", skip_serializing_if = "Option::is_none")]
        old: Option<ApplicationId>,
    },
    /// Thread is now archived/unarchived.
    Archived {
        /// Whether the thread is archived.
        #[serde(rename = "new_value", skip_serializing_if = "Option::is_none")]
        new: Option<bool>,
        /// Previous state, if any.
        #[serde(rename = "old_value", skip_serializing_if = "Option::is_none")]
        old: Option<bool>,
>>>>>>> 4b756a9d
    },
    /// Asset of a sticker.
    Asset {
        /// Empty string.
        #[serde(rename = "new_value", skip_serializing_if = "Option::is_none")]
        new: Option<String>,
        /// Previous state, if any.
        #[serde(rename = "old_value", skip_serializing_if = "Option::is_none")]
        old: Option<String>,
    },
    /// Auto archive duration of a thread changed.
    AutoArchiveDuration {
        /// New auto archive duration.
        #[serde(rename = "new_value", skip_serializing_if = "Option::is_none")]
        new: Option<AutoArchiveDuration>,
        /// Old auto archive duration.
        #[serde(rename = "old_value", skip_serializing_if = "Option::is_none")]
        old: Option<AutoArchiveDuration>,
    },
    /// Availability of a sticker.
    Available {
        /// New availability.
        #[serde(rename = "new_value", skip_serializing_if = "Option::is_none")]
        new: Option<bool>,
        /// Old availability.
        #[serde(rename = "old_value", skip_serializing_if = "Option::is_none")]
        old: Option<bool>,
    },
    /// Hash of an avatar.
    AvatarHash {
        /// New hash of an avatar.
        #[serde(rename = "new_value", skip_serializing_if = "Option::is_none")]
        new: Option<String>,
        /// Old hash of an avatar.
        #[serde(rename = "old_value", skip_serializing_if = "Option::is_none")]
        old: Option<String>,
    },
    /// Hash of a guild banner.
    BannerHash {
        /// New hash of a guild's banner.
        #[serde(rename = "new_value", skip_serializing_if = "Option::is_none")]
        new: Option<String>,
        /// Old hash of a guild's banner.
        #[serde(rename = "old_value", skip_serializing_if = "Option::is_none")]
        old: Option<String>,
    },
    /// Bitrate of an audio channel.
    Bitrate {
        /// New bitrate.
        #[serde(rename = "new_value", skip_serializing_if = "Option::is_none")]
        new: Option<u64>,
        /// Old bitrate.
        #[serde(rename = "old_value", skip_serializing_if = "Option::is_none")]
        old: Option<u64>,
    },
    /// Channel for an invite code.
    ChannelId {
        /// New invite's channel.
        #[serde(rename = "new_value", skip_serializing_if = "Option::is_none")]
<<<<<<< HEAD
        new: Option<Id<ChannelMarker>>,
=======
        new: Option<ChannelId>,
        /// Old invite's channel.
        #[serde(rename = "old_value", skip_serializing_if = "Option::is_none")]
        old: Option<ChannelId>,
>>>>>>> 4b756a9d
    },
    /// Code of an invite.
    Code {
        /// New invite's code.
        #[serde(rename = "new_value", skip_serializing_if = "Option::is_none")]
        new: Option<String>,
        /// Previous state, if any.
        #[serde(rename = "old_value", skip_serializing_if = "Option::is_none")]
        old: Option<String>,
    },
    /// Color of a role.
    Color {
        /// New role color.
        #[serde(rename = "new_value", skip_serializing_if = "Option::is_none")]
        new: Option<u64>,
        /// Old role color.
        #[serde(rename = "old_value", skip_serializing_if = "Option::is_none")]
        old: Option<u64>,
    },
    /// Whether a member is guild deafened.
    Deaf {
        /// Whether a member is now guild deafened.
        #[serde(rename = "new_value", skip_serializing_if = "Option::is_none")]
        new: Option<bool>,
        /// Previous state, if any.
        #[serde(rename = "old_value", skip_serializing_if = "Option::is_none")]
        old: Option<bool>,
    },
    /// default auto archive duration for newly created threads changed.
    DefaultAutoArchiveDuration {
        /// New auto archive duration.
        #[serde(rename = "new_value", skip_serializing_if = "Option::is_none")]
        new: Option<AutoArchiveDuration>,
        /// Old auto archive duration.
        #[serde(rename = "old_value", skip_serializing_if = "Option::is_none")]
        old: Option<AutoArchiveDuration>,
    },
    /// Default message notification level for a guild.
    DefaultMessageNotifications {
        /// New default message notification level.
        #[serde(rename = "new_value", skip_serializing_if = "Option::is_none")]
        new: Option<DefaultMessageNotificationLevel>,
        /// Old default message notification level.
        #[serde(rename = "old_value", skip_serializing_if = "Option::is_none")]
        old: Option<DefaultMessageNotificationLevel>,
    },
    /// Denied permissions of a permission overwrite target.
    Deny {
        /// New denied permissions level.
        #[serde(rename = "new_value", skip_serializing_if = "Option::is_none")]
        new: Option<Permissions>,
        /// Previous state, if any.
        #[serde(rename = "old_value", skip_serializing_if = "Option::is_none")]
        old: Option<Permissions>,
    },
    /// Description of a guild or sticker.
    Description {
        /// New guild description.
        #[serde(rename = "new_value", skip_serializing_if = "Option::is_none")]
        new: Option<String>,
        /// Old guild description.
        #[serde(rename = "old_value", skip_serializing_if = "Option::is_none")]
        old: Option<String>,
    },
    /// Hash of a guild's discovery splash.
    DiscoverySplashHash {
        /// New discovery splash hash.
        #[serde(rename = "new_value", skip_serializing_if = "Option::is_none")]
        new: Option<String>,
        /// Old discovery splash hash.
        #[serde(rename = "old_value", skip_serializing_if = "Option::is_none")]
        old: Option<String>,
    },
    /// Whether emoticons are enabled.
    EnableEmoticons {
        /// Whether emoticons are now enabled.
        #[serde(rename = "new_value", skip_serializing_if = "Option::is_none")]
        new: Option<bool>,
        /// Whether emoticons were enabled.
        #[serde(rename = "old_value", skip_serializing_if = "Option::is_none")]
        old: Option<bool>,
    },
    /// Entity type of guild scheduled event was changed.
    EntityType {
        /// New entity type.
        #[serde(rename = "new_value", skip_serializing_if = "Option::is_none")]
        new: Option<u64>,
        /// Previous state, if any.
        #[serde(rename = "old_value", skip_serializing_if = "Option::is_none")]
        old: Option<u64>,
    },
    /// Behavior of the expiration of an integration.
    ExpireBehavior {
        /// New expiration behavior.
        #[serde(rename = "new_value", skip_serializing_if = "Option::is_none")]
        new: Option<u64>,
        /// Previous state, if any.
        #[serde(rename = "old_value", skip_serializing_if = "Option::is_none")]
        old: Option<u64>,
    },
    /// Grace period of the expiration of an integration.
    ExpireGracePeriod {
        /// New expiration grace period.
        #[serde(rename = "new_value", skip_serializing_if = "Option::is_none")]
        new: Option<u64>,
        /// Previous state, if any.
        #[serde(rename = "old_value", skip_serializing_if = "Option::is_none")]
        old: Option<u64>,
    },
    /// Explicit content filter level of a guild.
    ExplicitContentFilter {
        /// New explicit content filter level.
        #[serde(rename = "new_value", skip_serializing_if = "Option::is_none")]
        new: Option<ExplicitContentFilter>,
        /// Old explicit content filter level.
        #[serde(rename = "old_value", skip_serializing_if = "Option::is_none")]
        old: Option<ExplicitContentFilter>,
    },
    /// Format type of a sticker.
    FormatType {
        /// New format type of a sticker.
        #[serde(rename = "new_value", skip_serializing_if = "Option::is_none")]
        new: Option<StickerFormatType>,
        /// Old format type of a sticker.
        #[serde(rename = "old_value", skip_serializing_if = "Option::is_none")]
        old: Option<StickerFormatType>,
    },
    /// Guild that a sticker is in.
    GuildId {
        /// New guild that a sticker is in.
<<<<<<< HEAD
        #[serde(rename = "new_value")]
        new: Id<GuildMarker>,
        /// Old guild that a sticker is in.
        #[serde(rename = "old_value")]
        old: Id<GuildMarker>,
=======
        #[serde(rename = "new_value", skip_serializing_if = "Option::is_none")]
        new: Option<GuildId>,
        /// Old guild that a sticker is in.
        #[serde(rename = "old_value", skip_serializing_if = "Option::is_none")]
        old: Option<GuildId>,
>>>>>>> 4b756a9d
    },
    /// Whether a role is hoisted.
    Hoist {
        /// Whether a role is now hoisted.
        #[serde(rename = "new_value", skip_serializing_if = "Option::is_none")]
        new: Option<bool>,
        /// Whether a role was hoisted.
        #[serde(rename = "old_value", skip_serializing_if = "Option::is_none")]
        old: Option<bool>,
    },
    /// Hash of a guild icon.
    IconHash {
        /// New hash of a guild's icon.
        #[serde(rename = "new_value", skip_serializing_if = "Option::is_none")]
        new: Option<String>,
        /// Old hash of a guild's icon.
        #[serde(rename = "old_value", skip_serializing_if = "Option::is_none")]
        old: Option<String>,
    },
    /// ID of an entity.
    Id {
        /// New entity's ID.
<<<<<<< HEAD
        #[serde(rename = "new_value")]
        new: Id<GenericMarker>,
=======
        #[serde(rename = "new_value", skip_serializing_if = "Option::is_none")]
        new: Option<GenericId>,
        #[serde(rename = "old_value", skip_serializing_if = "Option::is_none")]
        old: Option<GenericId>,
>>>>>>> 4b756a9d
    },
    /// ID of the user who created an invite.
    InviterId {
        /// User ID.
<<<<<<< HEAD
        #[serde(rename = "new_value")]
        new: Id<UserMarker>,
=======
        #[serde(rename = "new_value", skip_serializing_if = "Option::is_none")]
        new: Option<UserId>,
        #[serde(rename = "old_value", skip_serializing_if = "Option::is_none")]
        old: Option<UserId>,
    },
    /// Location for a scheduled event changed.
    ///
    /// Can be a [`ChannelId`] or a [`String`].
    Location {
        #[serde(rename = "new_value", skip_serializing_if = "Option::is_none")]
        new: Option<String>,
        #[serde(rename = "old_value", skip_serializing_if = "Option::is_none")]
        old: Option<String>,
    },
    /// Thread was locked or unlocked.
    Locked {
        /// Whether the thread is now locked.
        #[serde(rename = "new_value", skip_serializing_if = "Option::is_none")]
        new: Option<bool>,
        /// Previous state, if any.
        #[serde(rename = "old_value", skip_serializing_if = "Option::is_none")]
        old: Option<bool>,
>>>>>>> 4b756a9d
    },
    /// Maximum age of an invite.
    MaxAge {
        /// New maximum age.
        #[serde(rename = "new_value", skip_serializing_if = "Option::is_none")]
        new: Option<u64>,
        /// Previous state, if any.
        #[serde(rename = "old_value", skip_serializing_if = "Option::is_none")]
        old: Option<u64>,
    },
    /// Maximum uses of an invite.
    MaxUses {
        /// New maximum uses.
        #[serde(rename = "new_value", skip_serializing_if = "Option::is_none")]
        new: Option<u64>,
        /// Previous state, if any.
        #[serde(rename = "old_value", skip_serializing_if = "Option::is_none")]
        old: Option<u64>,
    },
    /// Whether a role can be mentioned in a message.
    Mentionable {
        /// Whether a role is now mentionable.
        #[serde(rename = "new_value", skip_serializing_if = "Option::is_none")]
        new: Option<bool>,
        /// Whether a role was mentionable.
        #[serde(rename = "old_value", skip_serializing_if = "Option::is_none")]
        old: Option<bool>,
    },
    /// Multi-Factor Authentication level required of a guild's moderators.
    MfaLevel {
        /// New MFA level of a guild.
        #[serde(rename = "new_value", skip_serializing_if = "Option::is_none")]
        new: Option<MfaLevel>,
        /// Old MFA level of a guild.
        #[serde(rename = "old_value", skip_serializing_if = "Option::is_none")]
        old: Option<MfaLevel>,
    },
    /// Whether a user is guild muted.
    Mute {
        /// Whether a member is now muted.
        #[serde(rename = "new_value", skip_serializing_if = "Option::is_none")]
        new: Option<bool>,
        /// Whether a member was muted.
        #[serde(rename = "old_value", skip_serializing_if = "Option::is_none")]
        old: Option<bool>,
    },
    /// Name of an entity such as a channel or role.
    Name {
        /// New entity name.
        #[serde(rename = "new_value", skip_serializing_if = "Option::is_none")]
        new: Option<String>,
        /// Old entity name.
        #[serde(rename = "old_value", skip_serializing_if = "Option::is_none")]
        old: Option<String>,
    },
    /// Nickname of a member.
    Nick {
        /// New member nickname.
        #[serde(rename = "new_value", skip_serializing_if = "Option::is_none")]
        new: Option<String>,
        /// Old member nickname.
        #[serde(rename = "old_value", skip_serializing_if = "Option::is_none")]
        old: Option<String>,
    },
    /// Whether a channel is NSFW.
    Nsfw {
        /// New state.
        #[serde(rename = "new_value", skip_serializing_if = "Option::is_none")]
        new: Option<bool>,
        /// Previous state, if any.
        #[serde(rename = "old_value", skip_serializing_if = "Option::is_none")]
        old: Option<bool>,
    },
    /// NSFW level of a guild.
    NsfwLevel {
        /// New NSFW level.
        #[serde(rename = "new_value", skip_serializing_if = "Option::is_none")]
        new: Option<NSFWLevel>,
        /// Old NSFW level.
        #[serde(rename = "old_value", skip_serializing_if = "Option::is_none")]
        old: Option<NSFWLevel>,
    },
    /// ID of the owner of a guild.
    OwnerId {
        /// New owner's ID.
<<<<<<< HEAD
        #[serde(rename = "new_value")]
        new: Id<UserMarker>,
        /// Old owner's ID.
        #[serde(rename = "old_value")]
        old: Id<UserMarker>,
=======
        #[serde(rename = "new_value", skip_serializing_if = "Option::is_none")]
        new: Option<UserId>,
        /// Old owner's ID.
        #[serde(rename = "old_value", skip_serializing_if = "Option::is_none")]
        old: Option<UserId>,
    },
    /// Permission overwrites on a channel changed.
    PermissionOverwrites {
        /// New set of overwrites.
        #[serde(rename = "new_value", skip_serializing_if = "Option::is_none")]
        new: Option<Vec<PermissionOverwrite>>,
        /// Old set of overwrites.
        #[serde(rename = "old_value", skip_serializing_if = "Option::is_none")]
        old: Option<Vec<PermissionOverwrite>>,
>>>>>>> 4b756a9d
    },
    /// Default permissions of a role.
    Permissions {
        /// New set of permissions.
        #[serde(rename = "new_value", skip_serializing_if = "Option::is_none")]
        new: Option<Permissions>,
        /// Old set of permissions.
        #[serde(rename = "old_value", skip_serializing_if = "Option::is_none")]
        old: Option<Permissions>,
    },
    /// Position of an entity such as a channel or role.
    Position {
        /// New position value.
        #[serde(rename = "new_value", skip_serializing_if = "Option::is_none")]
        new: Option<u64>,
        /// Old position value.
        #[serde(rename = "old_value", skip_serializing_if = "Option::is_none")]
        old: Option<u64>,
    },
    /// Preferred locale of a guild.
    PreferredLocale {
        /// New preferred locale.
        #[serde(rename = "new_value", skip_serializing_if = "Option::is_none")]
        new: Option<String>,
        /// Old preferred locale.
        #[serde(rename = "old_value", skip_serializing_if = "Option::is_none")]
        old: Option<String>,
    },
    /// Privacy level of a stage instance.
    PrivacyLevel {
        /// New privacy level.
        #[serde(rename = "new_value", skip_serializing_if = "Option::is_none")]
        new: Option<PrivacyLevel>,
        /// Old privacy level.
        #[serde(rename = "old_value", skip_serializing_if = "Option::is_none")]
        old: Option<PrivacyLevel>,
    },
    /// Number of days' worth of inactivity for a guild prune.
    PruneDeleteDays {
        /// Number of days.
        #[serde(rename = "new_value", skip_serializing_if = "Option::is_none")]
        new: Option<u64>,
        #[serde(rename = "old_value", skip_serializing_if = "Option::is_none")]
        old: Option<u64>,
    },
    /// ID of a guild's public updates channel.
    PublicUpdatesChannelId {
        /// New public updates channel ID.
        #[serde(rename = "new_value", skip_serializing_if = "Option::is_none")]
        new: Option<Id<ChannelMarker>>,
        /// Old public updates channel ID.
        #[serde(rename = "old_value", skip_serializing_if = "Option::is_none")]
        old: Option<Id<ChannelMarker>>,
    },
    /// Ratelimit per user in a textual channel.
    RateLimitPerUser {
        /// New ratelimit, in seconds.
        #[serde(rename = "new_value", skip_serializing_if = "Option::is_none")]
        new: Option<u64>,
        /// Old ratelimit, in seconds.
        #[serde(rename = "old_value", skip_serializing_if = "Option::is_none")]
        old: Option<u64>,
    },
    /// Region of a guild changed.
    Region {
        /// New region.
        #[serde(rename = "new_value", skip_serializing_if = "Option::is_none")]
        new: Option<String>,
        /// Previous state, if any.
        #[serde(rename = "old_value", skip_serializing_if = "Option::is_none")]
        old: Option<String>,
    },
    /// Role was added to a user.
    RoleAdded {
        /// Minimal information about a added role.
        #[serde(default, rename = "new_value", skip_serializing_if = "Vec::is_empty")]
        new: Vec<AffectedRole>,
        /// Previous state, if any.
        #[serde(default, rename = "old_value", skip_serializing_if = "Vec::is_empty")]
        old: Vec<AffectedRole>,
    },
    /// Role was removed from a user.
    RoleRemoved {
        /// Minimal information about a removed role.
        #[serde(default, rename = "new_value", skip_serializing_if = "Vec::is_empty")]
        new: Vec<AffectedRole>,
        /// Previous state, if any.
        #[serde(default, rename = "old_value", skip_serializing_if = "Vec::is_empty")]
        old: Vec<AffectedRole>,
    },
    /// Guild's rules channel.
    RulesChannelId {
        /// New rules channel.
        #[serde(rename = "new_value", skip_serializing_if = "Option::is_none")]
        new: Option<Id<ChannelMarker>>,
        /// Old rules channel.
        #[serde(rename = "old_value", skip_serializing_if = "Option::is_none")]
        old: Option<Id<ChannelMarker>>,
    },
    /// Hash of a guild's splash.
    SplashHash {
        /// Old hash of a guild's splash.
        #[serde(rename = "new_value", skip_serializing_if = "Option::is_none")]
        new: Option<String>,
        /// New hash of a guild's splash.
        #[serde(rename = "old_value", skip_serializing_if = "Option::is_none")]
        old: Option<String>,
    },
    /// Status of guild scheduled event was changed.
    Status {
        /// New status.
        #[serde(rename = "new_value", skip_serializing_if = "Option::is_none")]
        new: Option<u64>,
        /// Previous state, if any.
        #[serde(rename = "old_value", skip_serializing_if = "Option::is_none")]
        old: Option<u64>,
    },
    /// ID of guild's system channel.
    SystemChannelId {
        /// New system channel ID.
        #[serde(rename = "new_value", skip_serializing_if = "Option::is_none")]
        new: Option<Id<ChannelMarker>>,
        /// Old system channel ID.
        #[serde(rename = "old_value", skip_serializing_if = "Option::is_none")]
        old: Option<Id<ChannelMarker>>,
    },
    /// Related emoji of a sticker.
    Tags {
        /// New related emoji of a sticker.
        #[serde(rename = "new_value", skip_serializing_if = "Option::is_none")]
        new: Option<String>,
        /// Old related emoji of a sticker.
        #[serde(rename = "old_value", skip_serializing_if = "Option::is_none")]
        old: Option<String>,
    },
    /// Whether an invite is temporary.
    Temporary {
        /// New temporary state.
        #[serde(rename = "new_value", skip_serializing_if = "Option::is_none")]
        new: Option<bool>,
        /// Previous state, if any.
        #[serde(rename = "old_value", skip_serializing_if = "Option::is_none")]
        old: Option<bool>,
    },
    /// Topic of a textual channel.
    Topic {
        /// New topic.
        #[serde(rename = "new_value", skip_serializing_if = "Option::is_none")]
        new: Option<String>,
        /// Old topic.
        #[serde(rename = "old_value", skip_serializing_if = "Option::is_none")]
        old: Option<String>,
    },
    /// Type of a created entity.
    Type {
        /// New target type.
        #[serde(rename = "new_value", skip_serializing_if = "Option::is_none")]
        new: Option<u64>,
        /// Old target type.
        #[serde(rename = "old_value", skip_serializing_if = "Option::is_none")]
        old: Option<u64>,
    },
    /// Unicode emoji of a role icon changed.
    UnicodeEmoji {
        /// New unicode emoji.
        #[serde(rename = "new_value", skip_serializing_if = "Option::is_none")]
        new: Option<String>,
        /// Old target type.
        #[serde(rename = "old_value", skip_serializing_if = "Option::is_none")]
        old: Option<String>,
    },
    /// Maximum number of users in a voice channel.
    UserLimit {
        /// New limit.
        #[serde(rename = "new_value", skip_serializing_if = "Option::is_none")]
        new: Option<u64>,
        /// Old limit.
        #[serde(rename = "old_value", skip_serializing_if = "Option::is_none")]
        old: Option<u64>,
    },
    /// Number of uses of an invite.
    Uses {
        /// Number of uses.
        #[serde(rename = "new_value", skip_serializing_if = "Option::is_none")]
        new: Option<u64>,
        /// Previous state, if any.
        #[serde(rename = "old_value", skip_serializing_if = "Option::is_none")]
        old: Option<u64>,
    },
    /// Code of a guild's vanity invite.
    VanityUrlCode {
        /// New vanity URL code.
        #[serde(rename = "new_value", skip_serializing_if = "Option::is_none")]
        new: Option<String>,
        /// Old vanity URL code.
        #[serde(rename = "old_value", skip_serializing_if = "Option::is_none")]
        old: Option<String>,
    },
    /// Required verification level of new members in a guild.
    VerificationLevel {
        /// New verification level.
        #[serde(rename = "new_value", skip_serializing_if = "Option::is_none")]
        new: Option<VerificationLevel>,
        /// Old verification level.
        #[serde(rename = "old_value", skip_serializing_if = "Option::is_none")]
        old: Option<VerificationLevel>,
    },
    /// Channel ID of a widget.
    WidgetChannelId {
        /// New channel ID.
        #[serde(rename = "new_value", skip_serializing_if = "Option::is_none")]
        new: Option<Id<ChannelMarker>>,
        /// Old channel ID.
        #[serde(rename = "old_value", skip_serializing_if = "Option::is_none")]
        old: Option<Id<ChannelMarker>>,
    },
    /// Whether a widget is enabled.
    WidgetEnabled {
        /// New state of a widget being enabled.
        #[serde(rename = "new_value", skip_serializing_if = "Option::is_none")]
        new: Option<bool>,
        /// Old state of a widget being enabled.
        #[serde(rename = "old_value", skip_serializing_if = "Option::is_none")]
        old: Option<bool>,
    },
    /// Other type of change not covered by other variants.
    #[serde(other)]
    Other,
}

impl AuditLogChange {
    /// Key of an audit log change.
    ///
    /// This may return no key if the variant is [`Other`].
    ///
    /// # Examples
    ///
    /// Check the key of a [`Uses`] change:
    ///
    /// ```
    /// use twilight_model::guild::audit_log::{
    ///     AuditLogChangeKey,
    ///     AuditLogChange,
    /// };
    ///
    /// let change = AuditLogChange::UserLimit {
    ///     new: Some(6),
    ///     old: Some(3),
    /// };
    ///
    /// assert_eq!(Some(AuditLogChangeKey::UserLimit), change.key());
    /// ```
    ///
    /// [`Other`]: Self::Other
    /// [`Uses`]: Self::Uses
    pub const fn key(&self) -> Option<AuditLogChangeKey> {
        Some(match self {
            Self::AfkChannelId { .. } => AuditLogChangeKey::AfkChannelId,
            Self::AfkTimeout { .. } => AuditLogChangeKey::AfkTimeout,
            Self::Allow { .. } => AuditLogChangeKey::Allow,
            Self::ApplicationId { .. } => AuditLogChangeKey::ApplicationId,
            Self::Archived { .. } => AuditLogChangeKey::Archived,
            Self::Asset { .. } => AuditLogChangeKey::Asset,
            Self::AutoArchiveDuration { .. } => AuditLogChangeKey::AutoArchiveDuration,
            Self::Available { .. } => AuditLogChangeKey::Available,
            Self::AvatarHash { .. } => AuditLogChangeKey::AvatarHash,
            Self::BannerHash { .. } => AuditLogChangeKey::BannerHash,
            Self::Bitrate { .. } => AuditLogChangeKey::Bitrate,
            Self::ChannelId { .. } => AuditLogChangeKey::ChannelId,
            Self::Code { .. } => AuditLogChangeKey::Code,
            Self::Color { .. } => AuditLogChangeKey::Color,
            Self::Deaf { .. } => AuditLogChangeKey::Deaf,
            Self::DefaultAutoArchiveDuration { .. } => {
                AuditLogChangeKey::DefaultAutoArchiveDuration
            }
            Self::DefaultMessageNotifications { .. } => {
                AuditLogChangeKey::DefaultMessageNotifications
            }
            Self::Deny { .. } => AuditLogChangeKey::Deny,
            Self::Description { .. } => AuditLogChangeKey::Description,
            Self::DiscoverySplashHash { .. } => AuditLogChangeKey::DiscoverySplashHash,
            Self::EnableEmoticons { .. } => AuditLogChangeKey::EnableEmoticons,
            Self::EntityType { .. } => AuditLogChangeKey::EntityType,
            Self::ExpireBehavior { .. } => AuditLogChangeKey::ExpireBehavior,
            Self::ExpireGracePeriod { .. } => AuditLogChangeKey::ExpireGracePeriod,
            Self::ExplicitContentFilter { .. } => AuditLogChangeKey::ExplicitContentFilter,
            Self::FormatType { .. } => AuditLogChangeKey::FormatType,
            Self::GuildId { .. } => AuditLogChangeKey::GuildId,
            Self::Hoist { .. } => AuditLogChangeKey::Hoist,
            Self::IconHash { .. } => AuditLogChangeKey::IconHash,
            Self::Id { .. } => AuditLogChangeKey::Id,
            Self::InviterId { .. } => AuditLogChangeKey::InviterId,
            Self::Location { .. } => AuditLogChangeKey::Location,
            Self::Locked { .. } => AuditLogChangeKey::Locked,
            Self::MaxAge { .. } => AuditLogChangeKey::MaxAge,
            Self::MaxUses { .. } => AuditLogChangeKey::MaxUses,
            Self::Mentionable { .. } => AuditLogChangeKey::Mentionable,
            Self::MfaLevel { .. } => AuditLogChangeKey::MfaLevel,
            Self::Mute { .. } => AuditLogChangeKey::Mute,
            Self::Name { .. } => AuditLogChangeKey::Name,
            Self::Nick { .. } => AuditLogChangeKey::Nick,
            Self::Nsfw { .. } => AuditLogChangeKey::Nsfw,
            Self::NsfwLevel { .. } => AuditLogChangeKey::NsfwLevel,
            Self::OwnerId { .. } => AuditLogChangeKey::OwnerId,
            Self::PermissionOverwrites { .. } => AuditLogChangeKey::PermissionOverwrites,
            Self::Permissions { .. } => AuditLogChangeKey::Permissions,
            Self::Position { .. } => AuditLogChangeKey::Position,
            Self::PreferredLocale { .. } => AuditLogChangeKey::PreferredLocale,
            Self::PrivacyLevel { .. } => AuditLogChangeKey::PrivacyLevel,
            Self::PruneDeleteDays { .. } => AuditLogChangeKey::PruneDeleteDays,
            Self::PublicUpdatesChannelId { .. } => AuditLogChangeKey::PublicUpdatesChannelId,
            Self::RateLimitPerUser { .. } => AuditLogChangeKey::RateLimitPerUser,
            Self::Region { .. } => AuditLogChangeKey::Region,
            Self::RoleAdded { .. } => AuditLogChangeKey::RoleAdded,
            Self::RoleRemoved { .. } => AuditLogChangeKey::RoleRemoved,
            Self::RulesChannelId { .. } => AuditLogChangeKey::RulesChannelId,
            Self::SplashHash { .. } => AuditLogChangeKey::SplashHash,
            Self::Status { .. } => AuditLogChangeKey::Status,
            Self::SystemChannelId { .. } => AuditLogChangeKey::SystemChannelId,
            Self::Tags { .. } => AuditLogChangeKey::Tags,
            Self::Temporary { .. } => AuditLogChangeKey::Temporary,
            Self::Topic { .. } => AuditLogChangeKey::Topic,
            Self::Type { .. } => AuditLogChangeKey::Type,
            Self::UnicodeEmoji { .. } => AuditLogChangeKey::UnicodeEmoji,
            Self::UserLimit { .. } => AuditLogChangeKey::UserLimit,
            Self::Uses { .. } => AuditLogChangeKey::Uses,
            Self::VanityUrlCode { .. } => AuditLogChangeKey::VanityUrlCode,
            Self::VerificationLevel { .. } => AuditLogChangeKey::VerificationLevel,
            Self::WidgetChannelId { .. } => AuditLogChangeKey::WidgetChannelId,
            Self::WidgetEnabled { .. } => AuditLogChangeKey::WidgetEnabled,
            Self::Other => return None,
        })
    }
}

#[cfg(test)]
mod tests {
    use super::{super::AuditLogChangeKey, AffectedRole, AuditLogChange};
    use crate::{guild::Permissions, id::Id};
    use serde::{Deserialize, Serialize};
    use serde_test::Token;
    use static_assertions::{assert_fields, assert_impl_all};
    use std::{fmt::Debug, hash::Hash};

    assert_fields!(AffectedRole: id, name);
    assert_fields!(AuditLogChange::AfkChannelId: new, old);
    assert_fields!(AuditLogChange::AfkTimeout: new, old);
    assert_fields!(AuditLogChange::Allow: new);
    assert_fields!(AuditLogChange::ApplicationId: new);
    assert_fields!(AuditLogChange::AvatarHash: new, old);
    assert_fields!(AuditLogChange::BannerHash: new, old);
    assert_fields!(AuditLogChange::Bitrate: new, old);
    assert_fields!(AuditLogChange::ChannelId: new);
    assert_fields!(AuditLogChange::Code: new);
    assert_fields!(AuditLogChange::Color: new, old);
    assert_fields!(AuditLogChange::Deaf: new, old);
    assert_fields!(AuditLogChange::DefaultMessageNotifications: new, old);
    assert_fields!(AuditLogChange::Deny: new);
    assert_fields!(AuditLogChange::Description: new, old);
    assert_fields!(AuditLogChange::DiscoverySplashHash: new, old);
    assert_fields!(AuditLogChange::EnableEmoticons: new, old);
    assert_fields!(AuditLogChange::ExpireBehavior: new);
    assert_fields!(AuditLogChange::ExpireGracePeriod: new);
    assert_fields!(AuditLogChange::ExplicitContentFilter: new, old);
    assert_fields!(AuditLogChange::Hoist: new, old);
    assert_fields!(AuditLogChange::IconHash: new, old);
    assert_fields!(AuditLogChange::Id: new);
    assert_fields!(AuditLogChange::InviterId: new);
    assert_fields!(AuditLogChange::MaxAge: new);
    assert_fields!(AuditLogChange::MaxUses: new);
    assert_fields!(AuditLogChange::Mentionable: new, old);
    assert_fields!(AuditLogChange::MfaLevel: new, old);
    assert_fields!(AuditLogChange::Mute: new, old);
    assert_fields!(AuditLogChange::Name: new, old);
    assert_fields!(AuditLogChange::Nick: new, old);
    assert_fields!(AuditLogChange::NsfwLevel: new, old);
    assert_fields!(AuditLogChange::OwnerId: new, old);
    assert_fields!(AuditLogChange::Permissions: new, old);
    assert_fields!(AuditLogChange::PrivacyLevel: new, old);
    assert_fields!(AuditLogChange::Position: new, old);
    assert_fields!(AuditLogChange::PreferredLocale: new, old);
    assert_fields!(AuditLogChange::PruneDeleteDays: new);
    assert_fields!(AuditLogChange::PublicUpdatesChannelId: new, old);
    assert_fields!(AuditLogChange::RateLimitPerUser: new, old);
    assert_fields!(AuditLogChange::RoleAdded: new);
    assert_fields!(AuditLogChange::RoleRemoved: new);
    assert_fields!(AuditLogChange::RulesChannelId: new, old);
    assert_fields!(AuditLogChange::SplashHash: new, old);
    assert_fields!(AuditLogChange::SystemChannelId: new, old);
    assert_fields!(AuditLogChange::Temporary: new);
    assert_fields!(AuditLogChange::Topic: new);
    assert_fields!(AuditLogChange::Type: new);
    assert_fields!(AuditLogChange::Uses: new);
    assert_fields!(AuditLogChange::UserLimit: new, old);
    assert_fields!(AuditLogChange::VanityUrlCode: new, old);
    assert_fields!(AuditLogChange::VerificationLevel: new, old);
    assert_fields!(AuditLogChange::WidgetChannelId: new, old);
    assert_fields!(AuditLogChange::WidgetEnabled: new, old);
    assert_impl_all!(
        AffectedRole: Clone,
        Debug,
        Deserialize<'static>,
        Eq,
        Hash,
        PartialEq,
        Send,
        Serialize,
        Sync
    );
    assert_impl_all!(
        AuditLogChange: Clone,
        Debug,
        Deserialize<'static>,
        Eq,
        Hash,
        PartialEq,
        Send,
        Serialize,
        Sync
    );

    #[test]
    fn test_afk_channel_id() {
        let value = AuditLogChange::AfkChannelId {
            new: Some(Id::new(1).expect("non zero")),
            old: None,
        };

        assert_eq!(Some(AuditLogChangeKey::AfkChannelId), value.key());

        serde_test::assert_tokens(
            &value,
            &[
                Token::Struct {
                    name: "AuditLogChange",
                    len: 2,
                },
                Token::String("key"),
                Token::String("afk_channel_id"),
                Token::String("new_value"),
                Token::Some,
                Token::NewtypeStruct { name: "Id" },
                Token::String("1"),
                Token::StructEnd,
            ],
        );
    }

    #[test]
    fn test_permissions() {
        let old: Permissions = Permissions::SEND_MESSAGES;
        let new: Permissions = old | Permissions::EMBED_LINKS;

        let value = AuditLogChange::Permissions {
            new: Some(new),
            old: Some(old),
        };

        assert_eq!(Some(AuditLogChangeKey::Permissions), value.key());

        serde_test::assert_tokens(
            &value,
            &[
                Token::Struct {
                    name: "AuditLogChange",
                    len: 3,
                },
                Token::String("key"),
                Token::String("permissions"),
                Token::String("new_value"),
                Token::Some,
                Token::Str("18432"),
                Token::String("old_value"),
                Token::Some,
                Token::Str("2048"),
                Token::StructEnd,
            ],
        );
    }
}<|MERGE_RESOLUTION|>--- conflicted
+++ resolved
@@ -70,14 +70,10 @@
     /// ID of an application.
     ApplicationId {
         /// Application's ID.
-<<<<<<< HEAD
-        #[serde(rename = "new_value")]
-        new: Id<ApplicationMarker>,
-=======
-        #[serde(rename = "new_value", skip_serializing_if = "Option::is_none")]
-        new: Option<ApplicationId>,
-        #[serde(rename = "old_value", skip_serializing_if = "Option::is_none")]
-        old: Option<ApplicationId>,
+        #[serde(rename = "new_value", skip_serializing_if = "Option::is_none")]
+        new: Option<Id<ApplicationMarker>>,
+        #[serde(rename = "old_value", skip_serializing_if = "Option::is_none")]
+        old: Option<Id<ApplicationMarker>>,
     },
     /// Thread is now archived/unarchived.
     Archived {
@@ -87,7 +83,6 @@
         /// Previous state, if any.
         #[serde(rename = "old_value", skip_serializing_if = "Option::is_none")]
         old: Option<bool>,
->>>>>>> 4b756a9d
     },
     /// Asset of a sticker.
     Asset {
@@ -147,14 +142,10 @@
     ChannelId {
         /// New invite's channel.
         #[serde(rename = "new_value", skip_serializing_if = "Option::is_none")]
-<<<<<<< HEAD
         new: Option<Id<ChannelMarker>>,
-=======
-        new: Option<ChannelId>,
         /// Old invite's channel.
         #[serde(rename = "old_value", skip_serializing_if = "Option::is_none")]
-        old: Option<ChannelId>,
->>>>>>> 4b756a9d
+        old: Option<Id<ChannelMarker>>,
     },
     /// Code of an invite.
     Code {
@@ -285,19 +276,11 @@
     /// Guild that a sticker is in.
     GuildId {
         /// New guild that a sticker is in.
-<<<<<<< HEAD
-        #[serde(rename = "new_value")]
-        new: Id<GuildMarker>,
+        #[serde(rename = "new_value", skip_serializing_if = "Option::is_none")]
+        new: Option<Id<GuildMarker>>,
         /// Old guild that a sticker is in.
-        #[serde(rename = "old_value")]
-        old: Id<GuildMarker>,
-=======
-        #[serde(rename = "new_value", skip_serializing_if = "Option::is_none")]
-        new: Option<GuildId>,
-        /// Old guild that a sticker is in.
-        #[serde(rename = "old_value", skip_serializing_if = "Option::is_none")]
-        old: Option<GuildId>,
->>>>>>> 4b756a9d
+        #[serde(rename = "old_value", skip_serializing_if = "Option::is_none")]
+        old: Option<Id<GuildMarker>>,
     },
     /// Whether a role is hoisted.
     Hoist {
@@ -320,27 +303,18 @@
     /// ID of an entity.
     Id {
         /// New entity's ID.
-<<<<<<< HEAD
-        #[serde(rename = "new_value")]
-        new: Id<GenericMarker>,
-=======
-        #[serde(rename = "new_value", skip_serializing_if = "Option::is_none")]
-        new: Option<GenericId>,
-        #[serde(rename = "old_value", skip_serializing_if = "Option::is_none")]
-        old: Option<GenericId>,
->>>>>>> 4b756a9d
+        #[serde(rename = "new_value", skip_serializing_if = "Option::is_none")]
+        new: Option<Id<GenericMarker>>,
+        #[serde(rename = "old_value", skip_serializing_if = "Option::is_none")]
+        old: Option<Id<GenericMarker>>,
     },
     /// ID of the user who created an invite.
     InviterId {
         /// User ID.
-<<<<<<< HEAD
-        #[serde(rename = "new_value")]
-        new: Id<UserMarker>,
-=======
-        #[serde(rename = "new_value", skip_serializing_if = "Option::is_none")]
-        new: Option<UserId>,
-        #[serde(rename = "old_value", skip_serializing_if = "Option::is_none")]
-        old: Option<UserId>,
+        #[serde(rename = "new_value", skip_serializing_if = "Option::is_none")]
+        new: Option<Id<UserMarker>>,
+        #[serde(rename = "old_value", skip_serializing_if = "Option::is_none")]
+        old: Option<Id<UserMarker>>,
     },
     /// Location for a scheduled event changed.
     ///
@@ -359,7 +333,6 @@
         /// Previous state, if any.
         #[serde(rename = "old_value", skip_serializing_if = "Option::is_none")]
         old: Option<bool>,
->>>>>>> 4b756a9d
     },
     /// Maximum age of an invite.
     MaxAge {
@@ -445,18 +418,11 @@
     /// ID of the owner of a guild.
     OwnerId {
         /// New owner's ID.
-<<<<<<< HEAD
-        #[serde(rename = "new_value")]
-        new: Id<UserMarker>,
+        #[serde(rename = "new_value", skip_serializing_if = "Option::is_none")]
+        new: Option<Id<UserMarker>>,
         /// Old owner's ID.
-        #[serde(rename = "old_value")]
-        old: Id<UserMarker>,
-=======
-        #[serde(rename = "new_value", skip_serializing_if = "Option::is_none")]
-        new: Option<UserId>,
-        /// Old owner's ID.
-        #[serde(rename = "old_value", skip_serializing_if = "Option::is_none")]
-        old: Option<UserId>,
+        #[serde(rename = "old_value", skip_serializing_if = "Option::is_none")]
+        old: Option<Id<UserMarker>>,
     },
     /// Permission overwrites on a channel changed.
     PermissionOverwrites {
@@ -466,7 +432,6 @@
         /// Old set of overwrites.
         #[serde(rename = "old_value", skip_serializing_if = "Option::is_none")]
         old: Option<Vec<PermissionOverwrite>>,
->>>>>>> 4b756a9d
     },
     /// Default permissions of a role.
     Permissions {
