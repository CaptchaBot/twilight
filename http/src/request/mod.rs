--- conflicted
+++ resolved
@@ -5,16 +5,7 @@
 pub mod template;
 pub mod user;
 
-<<<<<<< HEAD
-=======
-#[deprecated(
-    note = "this will be removed in a future major version",
-    since = "0.7.2"
-)]
-pub mod prelude;
-
 mod attachment;
->>>>>>> b4c80b56
 mod audit_reason;
 mod base;
 mod get_gateway;
